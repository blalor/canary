--- conflicted
+++ resolved
@@ -29,14 +29,6 @@
 	}
 }
 
-<<<<<<< HEAD
-func TestSampleWithRequestHeaders(t *testing.T) {
-	var header http.Header
-	
-	handler := func(w http.ResponseWriter, r *http.Request) {
-		header = r.Header
-		
-=======
 func TestSampleWithHeaders(t *testing.T) {
 	headerName := "X-Request-Id"
 	headerVal := "abcd-1234"
@@ -44,22 +36,14 @@
 	handler := func(w http.ResponseWriter, r *http.Request) {
 		w.Header().Set(headerName, headerVal)
 
->>>>>>> 8f9bab7c
 		fmt.Fprintf(w, "ok")
 	}
 	ts := httptest.NewServer(http.HandlerFunc(handler))
 	defer ts.Close()
 
 	target := Target{
-<<<<<<< HEAD
-		URL: ts.URL,
-		RequestHeaders: map[string]string{
-			"X-Foo": "bar",
-		},
-=======
 		URL:            ts.URL,
 		CaptureHeaders: []string{headerName},
->>>>>>> 8f9bab7c
 	}
 
 	sampler := New(10)
@@ -71,12 +55,6 @@
 	if sample.StatusCode != 200 {
 		t.Fatalf("Expected sampleStatus == 200, but got %d\n", sample.StatusCode)
 	}
-<<<<<<< HEAD
-	
-	h := header.Get("X-Foo")
-	if h != "bar" {
-		t.Fatalf("Expected request header X-Foo to be 'bar' but was '%s'", h)
-=======
 
 	if sample.ResponseHeaders[headerName] != headerVal {
 		t.Fatalf("Expected header %s to equal %s but got %s", headerName, headerVal, sample.ResponseHeaders[headerName])
@@ -141,6 +119,39 @@
 
 	if val, ok := sample.ResponseHeaders[headerName]; ok {
 		t.Fatalf("Expected header %s with missing value to be empty but was '%+v'", headerName, val)
->>>>>>> 8f9bab7c
+	}
+}
+
+func TestSampleWithRequestHeaders(t *testing.T) {
+	var header http.Header
+
+	handler := func(w http.ResponseWriter, r *http.Request) {
+		header = r.Header
+
+		fmt.Fprintf(w, "ok")
+	}
+	ts := httptest.NewServer(http.HandlerFunc(handler))
+	defer ts.Close()
+
+	target := Target{
+		URL: ts.URL,
+		RequestHeaders: map[string]string{
+			"X-Foo": "bar",
+		},
+	}
+
+	sampler := New(10)
+	sample, err := sampler.Sample(target)
+	if err != nil {
+		t.Fatal(err)
+	}
+
+	if sample.StatusCode != 200 {
+		t.Fatalf("Expected sampleStatus == 200, but got %d\n", sample.StatusCode)
+	}
+
+	h := header.Get("X-Foo")
+	if h != "bar" {
+		t.Fatalf("Expected request header X-Foo to be 'bar' but was '%s'", h)
 	}
 }